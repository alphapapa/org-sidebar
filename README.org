--- conflicted
+++ resolved
@@ -143,7 +143,6 @@
 :TOC:      0
 :END:
 
-<<<<<<< HEAD
 ** 0.4-pre
 
 *Changes*
@@ -152,12 +151,11 @@
 
 *Fixes*
 +  =TAB= binding in =org-sidebar-tree-map=.
-=======
+
 ** 0.3.1
 
 *Fixed*
 +  Exclude pre-heading content from tree buffer.  (Issue [[https://github.com/alphapapa/org-sidebar/issues/23][#23]].  Thanks to [[https://github.com/yuchen-lea][@yuchen-lea]] for reporting.)
->>>>>>> 4d8f6fce
 
 ** 0.3
 
